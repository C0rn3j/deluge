=== Deluge 1.3.0 (In Development) ===
<<<<<<< HEAD
	* Enforced the use of the "deluge.plugins" namespace to reduce package names clashing beetween regular packages and deluge plugins.
=======
>>>>>>> 1c15df8e

==== Core ====
	* Implement #1063 option to delete torrent file copy on torrent removal - patch from Ghent
	* Implement #457 progress bars for folders
	* Implement #1012 httpdownloader supports gzip decoding
	* #496: Remove deprecated functions in favour of get_session_status()
	* #1112: Fix renaming files in add torrent dialog
	* #1247: Fix deluge-gtk from hanging on shutdown
	* #995: Rewrote tracker_icons
	* Make the distinction between adding to the session new unmanaged torrents and torrents loaded from state. This will break backwards compatability.
	* Pass a copy of an event instead of passing the event arguments to the event handlers. This will break backwards compatability.

==== GtkUI ====
	* Fix uncaught exception when closing deluge in classic mode

==== WebUI ====
	* Migrate to ExtJS 3.1
	* Add gzip compression of HTTP data to the server
	* Improve the efficiency of the TorrentGrid

==== Blocklist ====
	* Implement local blocklist support
	* #861: Pause transfers until blocklist is imported

=== Deluge 1.2.0 - "Bursting like an infected kidney" (10 January 2010) ===
==== Core ====
	* Implement new RPC protocol DelugeRPC replacing XMLRPC
	* Move to a twisted framework
	* Add an 'Error' filter for Trackers to show trackers that currently have a tracker error
	* Use system GeoIP database if available, this is now an optional dependency

==== GtkUI ====
	* Remove SignalReceiver
	* Implemented a cross-platform IPC method thus removing the DBUS dependency
	* Implement a "True" Classic Mode where there is no longer a separate daemon process
	* Add preferences option "Add torrent in paused state"
	* Add tracker icons to the Tracker column
	* Implement #259 show tooltip with country name in the peers tab
	* Add an error category to the tracker sidebar list
	* Add Find More Plugins button to Plugins preference page
	* Fix #518 remove header in add torrent dialog to save vertical space
	* Add a Cache preferences page to adjust cache settings and examine cache status
	* Add ability to rename files prior to adding them
	* Fix shutdown handler with GNOME session manager
	* Allow 4 MiB piece sizes when creating a torrent

==== ConsoleUI ====
	* Changed to use curses for a more interactive client

==== WebUI ====
	* Move over to using Twisted-Web for the webserver.
	* Move to only AJAX interface built upon Ext-JS.

==== Plugins ====
	* Add Scheduler plugin
	* Add Extractor plugin

==== Misc ====
	* PyGTK dependency bumped to => 2.12 to use new tooltip system
	* Add new scripts for invoking UIs: deluge-gtk, deluge-web, deluge-console
	* Remove GeoIP database from the source tree

=== Deluge 1.1.0 - "Time gas!" (10 January 2009) ===
==== Core ====
	* Implement #79 ability to change outgoing port range
	* Implement #296 ability to change peer TOS byte
	* Add per-torrent move on completed settings
	* Implement #414 use async save_resume_data method
	* Filter Manager with torrent filtering in get_torrents_status , for sidebar and plugins.
	* Implement #368 add torrents by infohash/magnet uri (trackerless torrents)
	* Remove remaining gtk functions in common
	* Tracker icons.
	* Add ETA for torrents with stop at seed ratio set
	* Fix #47 the state and config files are no longer invalidated when there is no diskspace
	* Fix #619 return "" instead of "Infinity" if seconds == 0 in ftime
	* Add -P, --pidfile option to deluged

==== GtkUI ====
	* Add peer progress to the peers tab
	* Add ability to manually add peers
	* Sorting # column will place downloaders above seeds
	* Remove dependency on libtorrent for add torrent dialog
	* Allow adding multiple trackers at once in the edit tracker dialog
	* Implement #28 Create Torrent Dialog
	* Redesiged sidebar with filters for Active and Tracker (see Filter Manager)
	* Implement #428 the ability to rename files and directories
	* Implement #229 add date added column
	* Implement #596 show speeds in title
	* Fix #636 not setting the daemon's config directory when using --config= with the UI in classic mode.
	* Fix #624 do not allow changing file priorities when using compact allocation
	* Fix #602 re-did files/peers tab state saving/loading
	* Fix gtk warnings
	* Add protocol traffic statusbar item
	* Rework the Remove Torrent Dialog to only have 2 options, remove data and remove from session.
	* Add "Install Plugin" and "Rescan Plugins" buttons to the Plugins preferences
	* Make active port test use internal graphic instead of launching browser

==== WebUI ====
	* Lots of smaller tweaks.
	* All details tabs have the same features as in gtk-ui 1.0.x
	* Persistent sessions #486
	* Plugin improvements for easy use of templates and images in eggs. #497
	* Classic template takes over some style elements from white template.
	* https (for users that know how to create certificates)
	* Easier apache mod_proxy use.
	* Redesigned sidebar

==== AjaxUI ====
	* Hosted in a webui template.

==== ConsoleUI ====
	* New ConsoleUI written by Idoa01
	* Callable from command-line for scripts.

==== Plugins ====
	* Stats plugin for graphs.
	* Label plugin for grouping torrents and per torrent settings.

==== Misc ====
	* Implement #478 display UI options in usage help
	* Fix #547 add description to name field per HIG entry 2.1.1.1
	* Fix #531 set default log level to ERROR and add 2 command-line options, "-L, --loglevel" and "-q, --quiet".<|MERGE_RESOLUTION|>--- conflicted
+++ resolved
@@ -1,8 +1,5 @@
 === Deluge 1.3.0 (In Development) ===
-<<<<<<< HEAD
 	* Enforced the use of the "deluge.plugins" namespace to reduce package names clashing beetween regular packages and deluge plugins.
-=======
->>>>>>> 1c15df8e
 
 ==== Core ====
 	* Implement #1063 option to delete torrent file copy on torrent removal - patch from Ghent
