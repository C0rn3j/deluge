--- conflicted
+++ resolved
@@ -279,199 +279,6 @@
 
     def start(self):
         # Maintain a list of (torrent_id, name) for use in tab completion
-<<<<<<< HEAD
-        self.torrents = []
-        def on_session_state(result):
-            def on_torrents_status(torrents):
-                for torrent_id, status in torrents.items():
-                    self.torrents.append((torrent_id, status["name"]))
-                self.started_deferred.callback(True)
-
-            client.core.get_torrents_status({"id": result}, ["name"]).addCallback(on_torrents_status)
-        client.core.get_session_state().addCallback(on_session_state)
-
-        # Register some event handlers to keep the torrent list up-to-date
-        client.register_event_handler("TorrentAddedEvent", self.on_torrent_added_event)
-        client.register_event_handler("TorrentRemovedEvent", self.on_torrent_removed_event)
-
-    def update(self):
-        pass
-
-    def set_batch_write(self, batch):
-        """
-        When this is set the screen is not refreshed after a `:meth:write` until
-        this is set to False.
-
-        :param batch: set True to prevent screen refreshes after a `:meth:write`
-        :type batch: bool
-
-        """
-        self.batch_write = batch
-        if not batch and self.interactive:
-            self.screen.refresh()
-
-    def write(self, line):
-        """
-        Writes a line out depending on if we're in interactive mode or not.
-
-        :param line: str, the line to print
-
-        """
-        if self.interactive:
-            self.screen.add_line(line, not self.batch_write)
-        else:
-            print(colors.strip_colors(line.encode("utf-8")))
-
-    def do_command(self, cmd):
-        """
-        Processes a command.
-
-        :param cmd: str, the command string
-
-        """
-        if not cmd:
-            return
-        cmd, _, line = cmd.partition(' ')
-        try:
-            parser = self._commands[cmd].create_parser()
-        except KeyError:
-            self.write("{!error!}Unknown command: %s" % cmd)
-            return
-        args = self._commands[cmd].split(line)
-
-        # Do a little hack here to print 'command --help' properly
-        parser._print_help = parser.print_help
-        def print_help(f=None):
-            if self.interactive:
-                self.write(parser.format_help())
-            else:
-                parser._print_help(f)
-        parser.print_help = print_help
-
-        # Only these commands can be run when not connected to a daemon
-        not_connected_cmds = ["help", "connect", "quit"]
-        aliases = []
-        for c in not_connected_cmds:
-            aliases.extend(self._commands[c].aliases)
-        not_connected_cmds.extend(aliases)
-
-        if not client.connected() and cmd not in not_connected_cmds:
-            self.write("{!error!}Not connected to a daemon, please use the connect command first.")
-            return
-
-        try:
-            options, args = parser.parse_args(args)
-        except Exception, e:
-            self.write("{!error!}Error parsing options: %s" % e)
-            return
-
-        if not getattr(options, '_exit', False):
-            try:
-                ret = self._commands[cmd].handle(*args, **options.__dict__)
-            except Exception, e:
-                self.write("{!error!}" + str(e))
-                log.exception(e)
-                import traceback
-                self.write("%s" % traceback.format_exc())
-                return defer.succeed(True)
-            else:
-                return ret
-
-    def tab_completer(self, line, cursor, second_hit):
-        """
-        Called when the user hits 'tab' and will autocomplete or show options.
-        If a command is already supplied in the line, this function will call the
-        complete method of the command.
-
-        :param line: str, the current input string
-        :param cursor: int, the cursor position in the line
-        :param second_hit: bool, if this is the second time in a row the tab key
-            has been pressed
-
-        :returns: 2-tuple (string, cursor position)
-
-        """
-        # First check to see if there is no space, this will mean that it's a
-        # command that needs to be completed.
-        if " " not in line:
-            possible_matches = []
-            # Iterate through the commands looking for ones that startwith the
-            # line.
-            for cmd in self._commands:
-                if cmd.startswith(line):
-                    possible_matches.append(cmd + " ")
-
-            line_prefix = ""
-        else:
-            cmd = line.split(" ")[0]
-            if cmd in self._commands:
-                # Call the command's complete method to get 'er done
-                possible_matches = self._commands[cmd].complete(line.split(" ")[-1])
-                line_prefix = " ".join(line.split(" ")[:-1]) + " "
-            else:
-                # This is a bogus command
-                return (line, cursor)
-
-        # No matches, so just return what we got passed
-        if len(possible_matches) == 0:
-            return (line, cursor)
-        # If we only have 1 possible match, then just modify the line and
-        # return it, else we need to print out the matches without modifying
-        # the line.
-        elif len(possible_matches) == 1:
-            new_line = line_prefix + possible_matches[0]
-            return (new_line, len(new_line))
-        else:
-            if second_hit:
-                # Only print these out if it's a second_hit
-                self.write(" ")
-                for match in possible_matches:
-                    self.write(match)
-            else:
-                p = " ".join(line.split(" ")[:-1])
-                new_line = " ".join([p, os.path.commonprefix(possible_matches)])
-                if len(new_line) > len(line):
-                    line = new_line
-                    cursor = len(line)
-            return (line, cursor)
-
-    def tab_complete_torrent(self, line):
-        """
-        Completes torrent_ids or names.
-
-        :param line: str, the string to complete
-
-        :returns: list of matches
-
-        """
-
-        possible_matches = []
-
-        # Find all possible matches
-        for torrent_id, torrent_name in self.torrents:
-            if torrent_id.startswith(line):
-                possible_matches.append(torrent_id + " ")
-            if torrent_name.startswith(line):
-                possible_matches.append(torrent_name + " ")
-
-        return possible_matches
-
-    def get_torrent_name(self, torrent_id):
-        """
-        Gets a torrent name from the torrents list.
-
-        :param torrent_id: str, the torrent_id
-
-        :returns: the name of the torrent or None
-        """
-
-        for tid, name in self.torrents:
-            if torrent_id == tid:
-                return name
-
-        return None
-
-=======
         if not self.interactive:
             self.started_deferred = defer.Deferred()
             self.torrents = []
@@ -485,7 +292,6 @@
             client.core.get_session_state().addCallback(on_session_state)
 
             
->>>>>>> b0c561db
     def match_torrent(self, string):
         """
         Returns a list of torrent_id matches for the string.  It will search both
